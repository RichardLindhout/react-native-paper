--- conflicted
+++ resolved
@@ -6,11 +6,8 @@
   ViewStyle,
   StyleSheet,
   StyleProp,
-<<<<<<< HEAD
   ColorValue,
-=======
   GestureResponderEvent,
->>>>>>> 9c8dad3a
 } from 'react-native';
 import ActivityIndicator from '../ActivityIndicator';
 // eslint-disable-next-line @typescript-eslint/no-unused-vars
@@ -175,7 +172,7 @@
 
   let foregroundColor;
 
-<<<<<<< HEAD
+
     if (typeof customColor !== 'undefined') {
       foregroundColor = customColor;
     } else if (disabled) {
@@ -193,22 +190,7 @@
       .alpha(0.32)
       .rgb()
       .string();
-=======
-  if (typeof customColor !== 'undefined') {
-    foregroundColor = customColor;
-  } else if (disabled) {
-    foregroundColor = color(theme.dark ? white : black)
-      .alpha(0.32)
-      .rgb()
-      .string();
-  } else {
-    foregroundColor = !color(backgroundColor).isLight()
-      ? white
-      : 'rgba(0, 0, 0, .54)';
-  }
-
-  const rippleColor = color(foregroundColor).alpha(0.32).rgb().string();
->>>>>>> 9c8dad3a
+
 
   return (
     <Surface
