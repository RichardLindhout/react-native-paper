--- conflicted
+++ resolved
@@ -221,39 +221,6 @@
           ]}
           pointerEvents="none"
         >
-<<<<<<< HEAD
-          <View
-            style={[
-              styles.content,
-              label ? styles.extended : small ? styles.small : styles.standard,
-            ]}
-            pointerEvents="none"
-          >
-            {icon && loading !== true ? (
-              <IconComponent source={icon} size={24} color={foregroundColor} />
-            ) : null}
-            {loading ? (
-              <ActivityIndicator size={18} color={foregroundColor} />
-            ) : null}
-            {label ? (
-              <Text
-                selectable={false}
-                style={[
-                  styles.label,
-                  uppercase && styles.uppercaseLabel,
-                  { color: foregroundColor, ...theme.fonts.medium },
-                ]}
-              >
-                {label}
-              </Text>
-            ) : null}
-          </View>
-        </TouchableRipple>
-      </Surface>
-    );
-  }
-}
-=======
           {icon && loading !== true ? (
             <IconComponent source={icon} size={24} color={foregroundColor} />
           ) : null}
@@ -262,6 +229,7 @@
           ) : null}
           {label ? (
             <Text
+              selectable={false}
               style={[
                 styles.label,
                 uppercase && styles.uppercaseLabel,
@@ -279,7 +247,6 @@
 
 // @component ./FABGroup.tsx
 FAB.Group = FABGroup;
->>>>>>> eb421bc1
 
 const styles = StyleSheet.create({
   container: {
