--- conflicted
+++ resolved
@@ -7,11 +7,8 @@
   TouchableWithoutFeedback,
   View,
   ViewStyle,
-<<<<<<< HEAD
   ColorValue,
-=======
   GestureResponderEvent,
->>>>>>> 9c8dad3a
 } from 'react-native';
 import color from 'color';
 import FAB from './FAB';
