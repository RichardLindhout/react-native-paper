import * as React from 'react';
import {
  StyleSheet,
  StyleProp,
  TextInput,
  I18nManager,
  ViewStyle,
  TextStyle,
<<<<<<< HEAD
  ColorValue,
=======
  GestureResponderEvent,
>>>>>>> 9c8dad3a
} from 'react-native';

import color from 'color';
import IconButton from './IconButton';
import Surface from './Surface';
import { withTheme } from '../core/theming';
import type { IconSource } from './Icon';
import MaterialCommunityIcon from './MaterialCommunityIcon';

type Props = React.ComponentPropsWithRef<typeof TextInput> & {
  /**
   * Accessibility label for the button. This is read by the screen reader when the user taps the button.
   */
  clearAccessibilityLabel?: string;
  /**
   * Accessibility label for the button. This is read by the screen reader when the user taps the button.
   */
  searchAccessibilityLabel?: string;
  /**
   * Hint text shown when the input is empty.
   */
  placeholder?: string;
  /**
   * The value of the text input.
   */
  value: string;
  /**
   * Icon name for the left icon button (see `onIconPress`).
   */
  icon?: IconSource;
  /**
   * Callback that is called when the text input's text changes.
   */
  onChangeText?: (query: string) => void;
  /**
   * Callback to execute if we want the left icon to act as button.
   */
  onIconPress?: (event: GestureResponderEvent) => void;
  /**
   * Set style of the TextInput component inside the searchbar
   */
  inputStyle?: StyleProp<TextStyle>;
  style?: StyleProp<ViewStyle>;

  /**
   * @optional
   */
  theme: ReactNativePaper.Theme;
  /**
   * Custom color for icon, default will be derived from theme
   */
  iconColor?: ColorValue;
  /**
   * Custom icon for clear button, default will be icon close
   */
  clearIcon?: IconSource;
};

type TextInputHandles = Pick<
  TextInput,
  'setNativeProps' | 'isFocused' | 'clear' | 'blur' | 'focus'
>;

/**
 * Searchbar is a simple input box where users can type search queries.
 *
 * <div class="screenshots">
 *   <img class="medium" src="screenshots/searchbar.png" />
 * </div>
 *
 * ## Usage
 * ```js
 * import * as React from 'react';
 * import { Searchbar } from 'react-native-paper';
 *
 * const MyComponent = () => {
 *   const [searchQuery, setSearchQuery] = React.useState('');
 *
 *   const onChangeSearch = query => setSearchQuery(query);
 *
 *   return (
 *     <Searchbar
 *       placeholder="Search"
 *       onChangeText={onChangeSearch}
 *       value={searchQuery}
 *     />
 *   );
 * };
 *
 * export default MyComponent;

 * ```
 */
const Searchbar = React.forwardRef<TextInputHandles, Props>(
  (
    {
      clearAccessibilityLabel = 'clear',
      clearIcon,
      icon,
      iconColor: customIconColor,
      inputStyle,
      onIconPress,
      placeholder,
      searchAccessibilityLabel = 'search',
      style,
      theme,
      value,
      ...rest
    }: Props,
    ref
  ) => {
    const root = React.useRef<TextInput>(null);

    React.useImperativeHandle(ref, () => ({
      // @ts-ignore
      focus: root.current?.focus,
      // @ts-ignore
      clear: root.current?.clear,
      setNativeProps: (args: Object) => root.current?.setNativeProps(args),
      // @ts-ignore
      isFocused: root.current?.isFocused,
      // @ts-ignore
      blur: root.current?.blur,
    }));

    const handleClearPress = () => {
      root.current?.clear();
      rest.onChangeText?.('');
    };

    const { colors, roundness, dark, fonts } = theme;
    const textColor = colors.text;
    const font = fonts.regular;
    const iconColor =
      customIconColor ||
      (dark ? textColor : color(textColor).alpha(0.54).rgb().string());
    const rippleColor = color(textColor).alpha(0.32).rgb().string();

    return (
      <Surface
        style={[
          { borderRadius: roundness, elevation: 4 },
          styles.container,
          style,
        ]}
      >
        <IconButton
          accessibilityTraits="button"
          accessibilityComponentType="button"
          accessibilityRole="button"
          borderless
          rippleColor={rippleColor}
          onPress={onIconPress}
          color={iconColor}
          icon={
            icon ||
            (({ size, color }) => (
              <MaterialCommunityIcon
                name="magnify"
                color={color}
                size={size}
                direction={I18nManager.isRTL ? 'rtl' : 'ltr'}
              />
            ))
          }
          accessibilityLabel={searchAccessibilityLabel}
        />
        <TextInput
          style={[styles.input, { color: textColor, ...font }, inputStyle]}
          placeholder={placeholder || ''}
          placeholderTextColor={colors.placeholder}
          selectionColor={colors.primary}
          underlineColorAndroid="transparent"
          returnKeyType="search"
          keyboardAppearance={dark ? 'dark' : 'light'}
          accessibilityTraits="search"
          accessibilityRole="search"
          ref={root}
          value={value}
          {...rest}
        />
        <IconButton
          borderless
          disabled={!value}
          accessibilityLabel={clearAccessibilityLabel}
          color={value ? iconColor : 'rgba(255, 255, 255, 0)'}
          rippleColor={rippleColor}
          onPress={handleClearPress}
          icon={
            clearIcon ||
            (({ size, color }) => (
              <MaterialCommunityIcon
                name="close"
                color={color}
                size={size}
                direction={I18nManager.isRTL ? 'rtl' : 'ltr'}
              />
            ))
          }
          accessibilityTraits="button"
          accessibilityComponentType="button"
          accessibilityRole="button"
        />
      </Surface>
    );
  }
);

const styles = StyleSheet.create({
  container: {
    flexDirection: 'row',
    alignItems: 'center',
  },
  input: {
    flex: 1,
    fontSize: 18,
    paddingLeft: 8,
    alignSelf: 'stretch',
    textAlign: I18nManager.isRTL ? 'right' : 'left',
    minWidth: 0,
  },
});

export default withTheme(Searchbar);<|MERGE_RESOLUTION|>--- conflicted
+++ resolved
@@ -6,11 +6,8 @@
   I18nManager,
   ViewStyle,
   TextStyle,
-<<<<<<< HEAD
   ColorValue,
-=======
   GestureResponderEvent,
->>>>>>> 9c8dad3a
 } from 'react-native';
 
 import color from 'color';
