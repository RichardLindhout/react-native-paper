import color from 'color';
import * as React from 'react';
import { View, StyleSheet, StyleProp, ViewStyle } from 'react-native';
import Text from '../Typography/Text';
import Icon, { IconSource } from '../Icon';
import TouchableRipple from '../TouchableRipple/TouchableRipple';
import { withTheme } from '../../core/theming';

type Props = React.ComponentPropsWithRef<typeof View> & {
  /**
   * The label text of the item.
   */
  label: string;
  /**
   * Icon to display for the `DrawerItem`.
   */
  icon?: IconSource;
  /**
   * Whether to highlight the drawer item as active.
   */
  active?: boolean;
  /**
   * Function to execute on press.
   */
  onPress?: () => void;
  /**
   * Accessibility label for the button. This is read by the screen reader when the user taps the button.
   */
  accessibilityLabel?: string;
  style?: StyleProp<ViewStyle>;
  /**
   * @optional
   */
  theme: ReactNativePaper.Theme;
};

/**
 * A component used to show an action item with an icon and a label in a navigation drawer.
 *
 * <div class="screenshots">
 *   <figure>
 *     <img class="medium" src="screenshots/drawer-item.png" />
 *   </figure>
 * </div>
 *
 * ## Usage
 * ```js
 * import * as React from 'react';
 * import { Drawer } from 'react-native-paper';
 *
 * const MyComponent = () => (
 *    <Drawer.Item
 *      style={{ backgroundColor: '#64ffda' }}
 *      icon="star"
 *      label="First Item"
 *    />
 * );
 *
 * export default MyComponent;
 * ```
 */
const DrawerItem = ({
  icon,
  label,
  active,
  theme,
  style,
  onPress,
  accessibilityLabel,
  ...rest
}: Props) => {
  const { colors, roundness } = theme;
  const backgroundColor = active
    ? color(colors.primary).alpha(0.12).rgb().string()
    : 'transparent';
  const contentColor = active
    ? colors.primary
    : color(colors.text).alpha(0.68).rgb().string();
  const font = theme.fonts.medium;
  const labelMargin = icon ? 32 : 0;

  return (
    <View
      {...rest}
      style={[
        styles.container,
        { backgroundColor, borderRadius: roundness },
        style,
      ]}
    >
      <TouchableRipple
        borderless
        delayPressIn={0}
        onPress={onPress}
        style={{ borderRadius: roundness }}
        accessibilityTraits={active ? ['button', 'selected'] : 'button'}
        accessibilityComponentType="button"
        accessibilityRole="button"
        accessibilityState={{ selected: active }}
        accessibilityLabel={accessibilityLabel}
      >
<<<<<<< HEAD
        <TouchableRipple
          borderless
          delayPressIn={0}
          onPress={onPress}
          style={{ borderRadius: roundness }}
          accessibilityTraits={active ? ['button', 'selected'] : 'button'}
          accessibilityComponentType="button"
          accessibilityRole="button"
          accessibilityStates={active ? ['selected'] : []}
        >
          <View style={styles.wrapper}>
            {icon ? (
              <Icon source={icon} size={24} color={contentColor} />
            ) : null}
            <Text
              selectable={false}
              numberOfLines={1}
              style={[
                styles.label,
                {
                  color: contentColor,
                  ...font,
                  marginLeft: labelMargin,
                },
              ]}
            >
              {label}
            </Text>
          </View>
        </TouchableRipple>
      </View>
    );
  }
}
=======
        <View style={styles.wrapper}>
          {icon ? <Icon source={icon} size={24} color={contentColor} /> : null}
          <Text
            numberOfLines={1}
            style={[
              styles.label,
              {
                color: contentColor,
                ...font,
                marginLeft: labelMargin,
              },
            ]}
          >
            {label}
          </Text>
        </View>
      </TouchableRipple>
    </View>
  );
};

DrawerItem.displayName = 'Drawer.Item';
>>>>>>> 151465f8

const styles = StyleSheet.create({
  container: {
    marginHorizontal: 10,
    marginVertical: 4,
  },
  wrapper: {
    flexDirection: 'row',
    alignItems: 'center',
    padding: 8,
  },
  label: {
    marginRight: 32,
  },
});

export default withTheme(DrawerItem);<|MERGE_RESOLUTION|>--- conflicted
+++ resolved
@@ -99,45 +99,10 @@
         accessibilityState={{ selected: active }}
         accessibilityLabel={accessibilityLabel}
       >
-<<<<<<< HEAD
-        <TouchableRipple
-          borderless
-          delayPressIn={0}
-          onPress={onPress}
-          style={{ borderRadius: roundness }}
-          accessibilityTraits={active ? ['button', 'selected'] : 'button'}
-          accessibilityComponentType="button"
-          accessibilityRole="button"
-          accessibilityStates={active ? ['selected'] : []}
-        >
-          <View style={styles.wrapper}>
-            {icon ? (
-              <Icon source={icon} size={24} color={contentColor} />
-            ) : null}
-            <Text
-              selectable={false}
-              numberOfLines={1}
-              style={[
-                styles.label,
-                {
-                  color: contentColor,
-                  ...font,
-                  marginLeft: labelMargin,
-                },
-              ]}
-            >
-              {label}
-            </Text>
-          </View>
-        </TouchableRipple>
-      </View>
-    );
-  }
-}
-=======
         <View style={styles.wrapper}>
           {icon ? <Icon source={icon} size={24} color={contentColor} /> : null}
           <Text
+            selectable={false}
             numberOfLines={1}
             style={[
               styles.label,
@@ -157,7 +122,6 @@
 };
 
 DrawerItem.displayName = 'Drawer.Item';
->>>>>>> 151465f8
 
 const styles = StyleSheet.create({
   container: {
