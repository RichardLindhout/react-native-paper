import * as React from 'react';
import {
  AccessibilityState,
  AccessibilityTrait,
  Animated,
  Platform,
  StyleProp,
  StyleSheet,
  TouchableWithoutFeedback,
  View,
  ViewStyle,
} from 'react-native';
import color from 'color';
import type { IconSource } from './Icon';
import Icon from './Icon';
import MaterialCommunityIcon from './MaterialCommunityIcon';
import Surface from './Surface';
import Text from './Typography/Text';
import TouchableRipple from './TouchableRipple/TouchableRipple';
import { withTheme } from '../core/theming';
import { black, white } from '../styles/colors';
import type { EllipsizeProp } from '../types';

type Props = React.ComponentProps<typeof Surface> & {
  /**
   * Mode of the chip.
   * - `flat` - flat chip without outline.
   * - `outlined` - chip with an outline.
   */
  mode?: 'flat' | 'outlined';
  /**
   * Text content of the `Chip`.
   */
  children: React.ReactNode;
  /**
   * Icon to display for the `Chip`. Both icon and avatar cannot be specified.
   */
  icon?: IconSource;
  /**
   * Avatar to display for the `Chip`. Both icon and avatar cannot be specified.
   */
  avatar?: React.ReactNode;
  /**
   * Whether chip is selected.
   */
  selected?: boolean;
  /**
   * Whether to style the chip color as selected.
   */
  selectedColor?: string;
  /**
   * Whether the chip is disabled. A disabled chip is greyed out and `onPress` is not called on touch.
   */
  disabled?: boolean;
  /**
   * Accessibility label for the chip. This is read by the screen reader when the user taps the chip.
   */
  accessibilityLabel?: string;
  /**
   * Accessibility label for the close icon. This is read by the screen reader when the user taps the close icon.
   */
  closeIconAccessibilityLabel?: string;
  /**
   * Function to execute on press.
   */
  onPress?: () => void;
  /**
   * Function to execute on long press.
   */
  onLongPress?: () => void;
  /**
   * Function to execute on close button press. The close button appears only when this prop is specified.
   */
  onClose?: () => void;
  /**
   * Style of chip's text
   */
  textStyle?: any;
  style?: StyleProp<ViewStyle>;

  /**
   * @optional
   */
  theme: ReactNativePaper.Theme;
  /**
   * Pass down testID from chip props to touchable for Detox tests.
   */
  testID?: string;
  /**
   * Ellipsize Mode for the children text
   */
  ellipsizeMode?: EllipsizeProp;
};

/**
 * Chips can be used to display entities in small blocks.
 *
 * <div class="screenshots">
 *   <figure>
 *     <img class="medium" src="screenshots/chip-1.png" />
 *     <figcaption>Flat chip</figcaption>
 *   </figure>
 *   <figure>
 *     <img class="medium" src="screenshots/chip-2.png" />
 *     <figcaption>Outlined chip</figcaption>
 *   </figure>
 * </div>
 *
 * ## Usage
 * ```js
 * import * as React from 'react';
 * import { Chip } from 'react-native-paper';
 *
 * const MyComponent = () => (
 *   <Chip icon="information" onPress={() => console.log('Pressed')}>Example Chip</Chip>
 * );
 *
 * export default MyComponent;
 * ```
 */
const Chip = ({
  mode = 'flat',
  children,
  icon,
  avatar,
  selected = false,
  disabled = false,
  accessibilityLabel,
  closeIconAccessibilityLabel = 'Close',
  onPress,
  onLongPress,
  onClose,
  textStyle,
  style,
  theme,
  testID,
  selectedColor,
  ellipsizeMode,
  ...rest
}: Props) => {
  const { current: elevation } = React.useRef<Animated.Value>(
    new Animated.Value(0)
  );

  const handlePressIn = () => {
    const { scale } = theme.animation;
    Animated.timing(elevation, {
      toValue: 4,
      duration: 200 * scale,
      useNativeDriver: true,
    }).start();
  };

  const handlePressOut = () => {
    const { scale } = theme.animation;
    Animated.timing(elevation, {
      toValue: 0,
      duration: 150 * scale,
      useNativeDriver: true,
    }).start();
  };

  const { dark, colors } = theme;

  const {
    backgroundColor = mode === 'outlined'
      ? colors.surface
      : dark
      ? '#383838'
      : '#ebebeb',
    borderRadius = 16,
  } = StyleSheet.flatten(style) || {};

  const borderColor =
    mode === 'outlined'
      ? color(
          selectedColor !== undefined
            ? selectedColor
            : color(dark ? white : black)
        )
          .alpha(0.29)
          .rgb()
          .string()
      : backgroundColor;
  const textColor = disabled
    ? colors.disabled
    : color(selectedColor !== undefined ? selectedColor : colors.text)
        .alpha(0.87)
        .rgb()
        .string();
  const iconColor = disabled
    ? colors.disabled
    : color(selectedColor !== undefined ? selectedColor : colors.text)
        .alpha(0.54)
        .rgb()
        .string();
  const selectedBackgroundColor = (dark
    ? color(backgroundColor).lighten(mode === 'outlined' ? 0.2 : 0.4)
    : color(backgroundColor).darken(mode === 'outlined' ? 0.08 : 0.2)
  )
    .rgb()
    .string();

  const underlayColor = selectedColor
    ? color(selectedColor).fade(0.5).rgb().string()
    : selectedBackgroundColor;

  const accessibilityTraits: AccessibilityTrait[] = ['button'];
  const accessibilityState: AccessibilityState = {
    selected,
    disabled,
  };

  if (selected) {
    accessibilityTraits.push('selected');
  }

  if (disabled) {
    accessibilityTraits.push('disabled');
  }

  return (
    <Surface
      style={
        [
          styles.container,
          {
            elevation: Platform.OS === 'android' ? elevation : 0,
            backgroundColor: selected
              ? selectedBackgroundColor
              : backgroundColor,
            borderColor,
            borderRadius,
          },
          style,
        ] as StyleProp<ViewStyle>
      }
      {...rest}
    >
      <TouchableRipple
        borderless
        delayPressIn={0}
        style={{ borderRadius }}
        onPress={onPress}
        onLongPress={onLongPress}
        onPressIn={handlePressIn}
        onPressOut={handlePressOut}
        underlayColor={underlayColor}
        disabled={disabled}
        accessibilityLabel={accessibilityLabel}
        accessibilityTraits={accessibilityTraits}
        accessibilityComponentType="button"
        accessibilityRole="button"
        accessibilityState={accessibilityState}
        testID={testID}
      >
        <View style={[styles.content, { paddingRight: onClose ? 32 : 4 }]}>
          {avatar && !icon ? (
            <View style={[styles.avatarWrapper, disabled && { opacity: 0.26 }]}>
              {React.isValidElement(avatar)
                ? React.cloneElement(avatar, {
                    style: [styles.avatar, avatar.props.style],
                  })
                : avatar}
            </View>
          ) : null}
          {icon || selected ? (
            <View
              style={[
                styles.icon,
                avatar ? [styles.avatar, styles.avatarSelected] : null,
              ]}
            >
              {icon ? (
                <Icon
                  source={icon}
                  color={avatar ? white : iconColor}
                  size={18}
                />
<<<<<<< HEAD
              </View>
            ) : null}
            <Text
              selectable={false}
              numberOfLines={1}
              style={[
                styles.text,
                {
                  ...theme.fonts.regular,
                  color: textColor,
                  marginRight: onClose ? 4 : 8,
                  marginLeft: avatar || icon || selected ? 4 : 8,
                },
                textStyle,
              ]}
            >
              {children}
            </Text>
            {onClose ? (
              <TouchableWithoutFeedback
                onPress={onClose}
                accessibilityTraits="button"
                accessibilityComponentType="button"
              >
                <View style={styles.icon}>
                  <Icon source="cancel" size={16} color={iconColor} />
                </View>
              </TouchableWithoutFeedback>
            ) : null}
          </View>
        </TouchableRipple>
      </Surface>
    );
  }
}
=======
              ) : (
                <MaterialCommunityIcon
                  name="check"
                  color={avatar ? white : iconColor}
                  size={18}
                  direction="ltr"
                />
              )}
            </View>
          ) : null}
          <Text
            numberOfLines={1}
            style={[
              styles.text,
              {
                ...theme.fonts.regular,
                color: textColor,
                marginRight: onClose ? 0 : 8,
                marginLeft: avatar || icon || selected ? 4 : 8,
              },
              textStyle,
            ]}
            ellipsizeMode={ellipsizeMode}
          >
            {children}
          </Text>
        </View>
      </TouchableRipple>
      {onClose ? (
        <View style={styles.closeButtonStyle}>
          <TouchableWithoutFeedback
            onPress={onClose}
            accessibilityTraits="button"
            accessibilityComponentType="button"
            accessibilityRole="button"
            accessibilityLabel={closeIconAccessibilityLabel}
          >
            <View style={[styles.icon, styles.closeIcon]}>
              <MaterialCommunityIcon
                name="close-circle"
                size={16}
                color={iconColor}
                direction="ltr"
              />
            </View>
          </TouchableWithoutFeedback>
        </View>
      ) : null}
    </Surface>
  );
};
>>>>>>> 151465f8

const styles = StyleSheet.create({
  container: {
    borderWidth: StyleSheet.hairlineWidth,
    borderStyle: 'solid',
    flexDirection: 'row',
  },
  content: {
    flexDirection: 'row',
    alignItems: 'center',
    paddingLeft: 4,
    position: 'relative',
  },
  icon: {
    padding: 4,
    alignSelf: 'center',
  },
  closeIcon: {
    marginRight: 4,
  },
  text: {
    minHeight: 24,
    lineHeight: 24,
    textAlignVertical: 'center',
    marginVertical: 4,
  },
  avatar: {
    width: 24,
    height: 24,
    borderRadius: 12,
  },
  avatarWrapper: {
    marginRight: 4,
  },
  avatarSelected: {
    position: 'absolute',
    top: 4,
    left: 4,
    backgroundColor: 'rgba(0, 0, 0, .29)',
  },
  closeButtonStyle: {
    position: 'absolute',
    right: 0,
    height: '100%',
    justifyContent: 'center',
    alignItems: 'center',
  },
});

export default withTheme(Chip);<|MERGE_RESOLUTION|>--- conflicted
+++ resolved
@@ -277,43 +277,6 @@
                   color={avatar ? white : iconColor}
                   size={18}
                 />
-<<<<<<< HEAD
-              </View>
-            ) : null}
-            <Text
-              selectable={false}
-              numberOfLines={1}
-              style={[
-                styles.text,
-                {
-                  ...theme.fonts.regular,
-                  color: textColor,
-                  marginRight: onClose ? 4 : 8,
-                  marginLeft: avatar || icon || selected ? 4 : 8,
-                },
-                textStyle,
-              ]}
-            >
-              {children}
-            </Text>
-            {onClose ? (
-              <TouchableWithoutFeedback
-                onPress={onClose}
-                accessibilityTraits="button"
-                accessibilityComponentType="button"
-              >
-                <View style={styles.icon}>
-                  <Icon source="cancel" size={16} color={iconColor} />
-                </View>
-              </TouchableWithoutFeedback>
-            ) : null}
-          </View>
-        </TouchableRipple>
-      </Surface>
-    );
-  }
-}
-=======
               ) : (
                 <MaterialCommunityIcon
                   name="check"
@@ -325,6 +288,7 @@
             </View>
           ) : null}
           <Text
+            selectable={false}
             numberOfLines={1}
             style={[
               styles.text,
@@ -365,7 +329,6 @@
     </Surface>
   );
 };
->>>>>>> 151465f8
 
 const styles = StyleSheet.create({
   container: {
