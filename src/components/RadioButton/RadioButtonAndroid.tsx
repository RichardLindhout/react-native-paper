import * as React from 'react';
<<<<<<< HEAD
import { Animated, View, StyleSheet, ColorValue } from 'react-native';
=======
import {
  Animated,
  View,
  StyleSheet,
  GestureResponderEvent,
} from 'react-native';
>>>>>>> 9c8dad3a
import color from 'color';
import { RadioButtonContext, RadioButtonContextType } from './RadioButtonGroup';
import { handlePress, isChecked } from './utils';
import TouchableRipple from '../TouchableRipple/TouchableRipple';
import { withTheme } from '../../core/theming';
import type { $RemoveChildren } from '../../types';

type Props = $RemoveChildren<typeof TouchableRipple> & {
  /**
   * Value of the radio button
   */
  value: string;
  /**
   * Status of radio button.
   */
  status?: 'checked' | 'unchecked';
  /**
   * Whether radio is disabled.
   */
  disabled?: boolean;
  /**
   * Function to execute on press.
   */
  onPress?: (event: GestureResponderEvent) => void;
  /**
   * Custom color for unchecked radio.
   */
  uncheckedColor?: ColorValue;
  /**
   * Custom color for radio.
   */
  color?: ColorValue;
  /**
   * @optional
   */
  theme: ReactNativePaper.Theme;
  /**
   * testID to be used on tests.
   */
  testID?: string;
};

const BORDER_WIDTH = 2;

/**
 * Radio buttons allow the selection a single option from a set.
 * This component follows platform guidelines for Android, but can be used
 * on any platform.
 *
 * <div class="screenshots">
 *   <figure>
 *     <img src="screenshots/radio-enabled.android.png" />
 *     <figcaption>Enabled</figcaption>
 *   </figure>
 *   <figure>
 *     <img src="screenshots/radio-disabled.android.png" />
 *     <figcaption>Disabled</figcaption>
 *   </figure>
 * </div>
 */
const RadioButtonAndroid = ({
  disabled,
  onPress,
  theme,
  value,
  status,
  testID,
  ...rest
}: Props) => {
  const { current: borderAnim } = React.useRef<Animated.Value>(
    new Animated.Value(BORDER_WIDTH)
  );

  const { current: radioAnim } = React.useRef<Animated.Value>(
    new Animated.Value(1)
  );

  const isFirstRendering = React.useRef<boolean>(true);

  const { scale } = theme.animation;

  React.useEffect(() => {
    // Do not run animation on very first rendering
    if (isFirstRendering.current) {
      isFirstRendering.current = false;
      return;
    }

    if (status === 'checked') {
      radioAnim.setValue(1.2);

      Animated.timing(radioAnim, {
        toValue: 1,
        duration: 150 * scale,
        useNativeDriver: true,
      }).start();
    } else {
      borderAnim.setValue(10);

      Animated.timing(borderAnim, {
        toValue: BORDER_WIDTH,
        duration: 150 * scale,
        useNativeDriver: false,
      }).start();
    }
  }, [status, borderAnim, radioAnim, scale]);

  const checkedColor = rest.color || theme.colors.accent;
  const uncheckedColor =
    rest.uncheckedColor ||
    color(theme.colors.text)
      .alpha(theme.dark ? 0.7 : 0.54)
      .rgb()
      .string();

  let rippleColor: ColorValue, radioColor: ColorValue;

  return (
    <RadioButtonContext.Consumer>
      {(context?: RadioButtonContextType) => {
        const checked =
          isChecked({
            contextValue: context?.value,
            status,
            value,
          }) === 'checked';

        if (disabled) {
          rippleColor = color(theme.colors.text).alpha(0.16).rgb().string();
          radioColor = theme.colors.disabled;
        } else {
          rippleColor = color(checkedColor as string)
            .fade(0.32)
            .rgb()
            .string();
          radioColor = checked ? checkedColor : uncheckedColor;
        }

        return (
          <TouchableRipple
            {...rest}
            borderless
            rippleColor={rippleColor}
            onPress={
              disabled
                ? undefined
                : (event) => {
                    handlePress({
                      onPress,
                      onValueChange: context?.onValueChange,
                      value,
                      event,
                    });
                  }
            }
            accessibilityTraits={disabled ? ['button', 'disabled'] : 'button'}
            accessibilityComponentType={
              checked ? 'radiobutton_checked' : 'radiobutton_unchecked'
            }
            accessibilityRole="radio"
            accessibilityState={{ disabled, checked }}
            accessibilityLiveRegion="polite"
            style={styles.container}
            testID={testID}
          >
            <Animated.View
              style={[
                styles.radio,
                {
                  borderColor: radioColor,
                  borderWidth: borderAnim,
                },
              ]}
            >
              {checked ? (
                <View style={[StyleSheet.absoluteFill, styles.radioContainer]}>
                  <Animated.View
                    style={[
                      styles.dot,
                      {
                        backgroundColor: radioColor,
                        transform: [{ scale: radioAnim }],
                      },
                    ]}
                  />
                </View>
              ) : null}
            </Animated.View>
          </TouchableRipple>
        );
      }}
    </RadioButtonContext.Consumer>
  );
};

RadioButtonAndroid.displayName = 'RadioButton.Android';

const styles = StyleSheet.create({
  container: {
    borderRadius: 18,
  },
  radioContainer: {
    alignItems: 'center',
    justifyContent: 'center',
  },
  radio: {
    height: 20,
    width: 20,
    borderRadius: 10,
    margin: 8,
  },
  dot: {
    height: 10,
    width: 10,
    borderRadius: 5,
  },
});

export default withTheme(RadioButtonAndroid);

// @component-docs ignore-next-line
export { RadioButtonAndroid };<|MERGE_RESOLUTION|>--- conflicted
+++ resolved
@@ -1,14 +1,11 @@
 import * as React from 'react';
-<<<<<<< HEAD
-import { Animated, View, StyleSheet, ColorValue } from 'react-native';
-=======
 import {
   Animated,
   View,
   StyleSheet,
   GestureResponderEvent,
+  ColorValue,
 } from 'react-native';
->>>>>>> 9c8dad3a
 import color from 'color';
 import { RadioButtonContext, RadioButtonContextType } from './RadioButtonGroup';
 import { handlePress, isChecked } from './utils';
