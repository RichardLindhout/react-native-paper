import * as React from 'react';
import {
  View,
  StyleSheet,
  StyleProp,
  ViewStyle,
  TextStyle,
<<<<<<< HEAD
  ColorValue,
=======
  GestureResponderEvent,
>>>>>>> 9c8dad3a
} from 'react-native';
import { withTheme } from '../../core/theming';
import { RadioButtonContext, RadioButtonContextType } from './RadioButtonGroup';
import { handlePress } from './utils';
import TouchableRipple from '../TouchableRipple/TouchableRipple';
import RadioButton from './RadioButton';
import Text from '../Typography/Text';
import RadioButtonAndroid from './RadioButtonAndroid';
import RadioButtonIOS from './RadioButtonIOS';

export type Props = {
  /**
   * Value of the radio button.
   */
  value: string;
  /**
   * Label to be displayed on the item.
   */
  label: string;
  /**
   * Whether radio is disabled.
   */
  disabled?: boolean;
  /**
   * Function to execute on press.
   */
  onPress?: (event: GestureResponderEvent) => void;
  /**
   * Accessibility label for the touchable. This is read by the screen reader when the user taps the touchable.
   */
  accessibilityLabel?: string;
  /**
   * Custom color for unchecked radio.
   */
  uncheckedColor?: ColorValue;
  /**
   * Custom color for radio.
   */
  color?: ColorValue;
  /**
   * Status of radio button.
   */
  status?: 'checked' | 'unchecked';
  /**
   * Additional styles for container View.
   */
  style?: StyleProp<ViewStyle>;
  /**
   * Style that is passed to Label element.
   */
  labelStyle?: StyleProp<TextStyle>;
  /**
   * @optional
   */
  theme: ReactNativePaper.Theme;
  /**
   * testID to be used on tests.
   */
  testID?: string;
  /**
   * Whether `<RadioButton.Android />` or `<RadioButton.IOS />` should be used.
   * Left undefined `<RadioButton />` will be used.
   */
  mode?: 'android' | 'ios';
};

/**
 * RadioButton.Item allows you to press the whole row (item) instead of only the RadioButton.
 *
 * <div class="screenshots">
 *   <figure>
 *     <img class="medium" src="screenshots/radio-item.ios.png" />
 *     <figcaption>Pressed</figcaption>
 *   </figure>
 * </div>
 *
 * ## Usage
 * ```js
 * import * as React from 'react';
 * import { RadioButton } from 'react-native-paper';
 *
 * const MyComponent = () => {
 *   const [value, setValue] = React.useState('first');
 *
 *   return (
 *     <RadioButton.Group onValueChange={value => setValue(value)} value={value}>
 *       <RadioButton.Item label="First item" value="first" />
 *       <RadioButton.Item label="Second item" value="second" />
 *     </RadioButton.Group>
 *   );
 * };
 *
 * export default MyComponent;
 *```
 */
const RadioButtonItem = ({
  value,
  label,
  style,
  labelStyle,
  onPress,
  disabled,
  color,
  uncheckedColor,
  status,
  theme: { colors },
  accessibilityLabel,
  testID,
  mode,
}: Props) => {
  const radioButtonProps = { value, disabled, status, color, uncheckedColor };
  let radioButton: any;

  if (mode === 'android') {
    radioButton = <RadioButtonAndroid {...radioButtonProps} />;
  } else if (mode === 'ios') {
    radioButton = <RadioButtonIOS {...radioButtonProps} />;
  } else {
    radioButton = <RadioButton {...radioButtonProps} />;
  }

  return (
    <RadioButtonContext.Consumer>
      {(context?: RadioButtonContextType) => {
        return (
          <TouchableRipple
            onPress={
              disabled
                ? undefined
                : (event) =>
                    handlePress({
                      onPress,
                      onValueChange: context?.onValueChange,
                      value,
                      event,
                    })
            }
            accessibilityLabel={accessibilityLabel}
            testID={testID}
          >
            <View style={[styles.container, style]} pointerEvents="none">
              <Text
                selectable={false}
                style={[styles.label, { color: colors.text }, labelStyle]}
              >
                {label}
              </Text>
              {radioButton}
            </View>
          </TouchableRipple>
        );
      }}
    </RadioButtonContext.Consumer>
  );
};

RadioButtonItem.displayName = 'RadioButton.Item';

export default withTheme(RadioButtonItem);

// @component-docs ignore-next-line
export { RadioButtonItem };

const styles = StyleSheet.create({
  container: {
    flexDirection: 'row',
    alignItems: 'center',
    justifyContent: 'space-between',
    paddingVertical: 8,
    paddingHorizontal: 16,
  },
  label: {
    fontSize: 16,
  },
});<|MERGE_RESOLUTION|>--- conflicted
+++ resolved
@@ -5,11 +5,8 @@
   StyleProp,
   ViewStyle,
   TextStyle,
-<<<<<<< HEAD
   ColorValue,
-=======
   GestureResponderEvent,
->>>>>>> 9c8dad3a
 } from 'react-native';
 import { withTheme } from '../../core/theming';
 import { RadioButtonContext, RadioButtonContextType } from './RadioButtonGroup';
