import * as React from 'react';
import {
  View,
  StyleSheet,
  StyleProp,
  ViewStyle,
  TextStyle,
} from 'react-native';
import { withTheme } from '../../core/theming';
import { RadioButtonContext, RadioButtonContextType } from './RadioButtonGroup';
import { handlePress } from './utils';
import TouchableRipple from '../TouchableRipple/TouchableRipple';
import RadioButton from './RadioButton';
import Text from '../Typography/Text';
import RadioButtonAndroid from './RadioButtonAndroid';
import RadioButtonIOS from './RadioButtonIOS';

export type Props = {
  /**
   * Value of the radio button.
   */
  value: string;
  /**
   * Label to be displayed on the item.
   */
  label: string;
  /**
   * Whether radio is disabled.
   */
  disabled?: boolean;
  /**
   * Function to execute on press.
   */
  onPress?: () => void;
  /**
   * Accessibility label for the touchable. This is read by the screen reader when the user taps the touchable.
   */
  accessibilityLabel?: string;
  /**
   * Custom color for unchecked radio.
   */
  uncheckedColor?: string;
  /**
   * Custom color for radio.
   */
  color?: string;
  /**
   * Status of radio button.
   */
  status?: 'checked' | 'unchecked';
  /**
   * Additional styles for container View.
   */
  style?: StyleProp<ViewStyle>;
  /**
   * Style that is passed to Label element.
   */
  labelStyle?: StyleProp<TextStyle>;
  /**
   * @optional
   */
  theme: ReactNativePaper.Theme;
  /**
   * testID to be used on tests.
   */
  testID?: string;
  /**
   * Whether `<RadioButton.Android />` or `<RadioButton.IOS />` should be used.
   * Left undefined `<RadioButton />` will be used.
   */
  mode?: 'android' | 'ios';
};

/**
 * RadioButton.Item allows you to press the whole row (item) instead of only the RadioButton.
 *
 * <div class="screenshots">
 *   <figure>
 *     <img class="medium" src="screenshots/radio-item.ios.png" />
 *     <figcaption>Pressed</figcaption>
 *   </figure>
 * </div>
 *
 * ## Usage
 * ```js
 * import * as React from 'react';
 * import { RadioButton } from 'react-native-paper';
 *
 * const MyComponent = () => {
 *   const [value, setValue] = React.useState('first');
 *
 *   return (
 *     <RadioButton.Group onValueChange={value => setValue(value)} value={value}>
 *       <RadioButton.Item label="First item" value="first" />
 *       <RadioButton.Item label="Second item" value="second" />
 *     </RadioButton.Group>
 *   );
 * };
 *
 * export default MyComponent;
 *```
 */
const RadioButtonItem = ({
  value,
  label,
  style,
  labelStyle,
  onPress,
  disabled,
  color,
  uncheckedColor,
  status,
  theme: { colors },
  accessibilityLabel,
  testID,
<<<<<<< HEAD
}: Props) => (
  <RadioButtonContext.Consumer>
    {(context?: RadioButtonContextType) => {
      return (
        <TouchableRipple
          onPress={
            disabled
              ? undefined
              : () =>
                  handlePress({
                    onPress: onPress,
                    onValueChange: context?.onValueChange,
                    value,
                  })
          }
          accessibilityLabel={accessibilityLabel}
          testID={testID}
        >
          <View style={[styles.container, style]} pointerEvents="none">
            <Text
              style={[styles.label, { color: colors.text }, labelStyle]}
              selectable={false}
            >
              {label}
            </Text>
            <RadioButton
              value={value}
              disabled={disabled}
              status={status}
              color={color}
              uncheckedColor={uncheckedColor}
            />
          </View>
        </TouchableRipple>
      );
    }}
  </RadioButtonContext.Consumer>
);
=======
  mode,
}: Props) => {
  const radioButtonProps = { value, disabled, status, color, uncheckedColor };
  let radioButton: any;

  if (mode === 'android') {
    radioButton = <RadioButtonAndroid {...radioButtonProps} />;
  } else if (mode === 'ios') {
    radioButton = <RadioButtonIOS {...radioButtonProps} />;
  } else {
    radioButton = <RadioButton {...radioButtonProps} />;
  }

  return (
    <RadioButtonContext.Consumer>
      {(context?: RadioButtonContextType) => {
        return (
          <TouchableRipple
            onPress={
              disabled
                ? undefined
                : () =>
                    handlePress({
                      onPress: onPress,
                      onValueChange: context?.onValueChange,
                      value,
                    })
            }
            accessibilityLabel={accessibilityLabel}
            testID={testID}
          >
            <View style={[styles.container, style]} pointerEvents="none">
              <Text style={[styles.label, { color: colors.text }, labelStyle]}>
                {label}
              </Text>
              {radioButton}
            </View>
          </TouchableRipple>
        );
      }}
    </RadioButtonContext.Consumer>
  );
};
>>>>>>> a973af02

RadioButtonItem.displayName = 'RadioButton.Item';

export default withTheme(RadioButtonItem);

// @component-docs ignore-next-line
export { RadioButtonItem };

const styles = StyleSheet.create({
  container: {
    flexDirection: 'row',
    alignItems: 'center',
    justifyContent: 'space-between',
    paddingVertical: 8,
    paddingHorizontal: 16,
  },
  label: {
    fontSize: 16,
  },
});<|MERGE_RESOLUTION|>--- conflicted
+++ resolved
@@ -113,46 +113,6 @@
   theme: { colors },
   accessibilityLabel,
   testID,
-<<<<<<< HEAD
-}: Props) => (
-  <RadioButtonContext.Consumer>
-    {(context?: RadioButtonContextType) => {
-      return (
-        <TouchableRipple
-          onPress={
-            disabled
-              ? undefined
-              : () =>
-                  handlePress({
-                    onPress: onPress,
-                    onValueChange: context?.onValueChange,
-                    value,
-                  })
-          }
-          accessibilityLabel={accessibilityLabel}
-          testID={testID}
-        >
-          <View style={[styles.container, style]} pointerEvents="none">
-            <Text
-              style={[styles.label, { color: colors.text }, labelStyle]}
-              selectable={false}
-            >
-              {label}
-            </Text>
-            <RadioButton
-              value={value}
-              disabled={disabled}
-              status={status}
-              color={color}
-              uncheckedColor={uncheckedColor}
-            />
-          </View>
-        </TouchableRipple>
-      );
-    }}
-  </RadioButtonContext.Consumer>
-);
-=======
   mode,
 }: Props) => {
   const radioButtonProps = { value, disabled, status, color, uncheckedColor };
@@ -185,7 +145,10 @@
             testID={testID}
           >
             <View style={[styles.container, style]} pointerEvents="none">
-              <Text style={[styles.label, { color: colors.text }, labelStyle]}>
+              <Text
+                selectable={false}
+                style={[styles.label, { color: colors.text }, labelStyle]}
+              >
                 {label}
               </Text>
               {radioButton}
@@ -196,7 +159,6 @@
     </RadioButtonContext.Consumer>
   );
 };
->>>>>>> a973af02
 
 RadioButtonItem.displayName = 'RadioButton.Item';
 
