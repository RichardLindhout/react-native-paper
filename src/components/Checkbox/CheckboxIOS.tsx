--- conflicted
+++ resolved
@@ -1,9 +1,5 @@
 import * as React from 'react';
-<<<<<<< HEAD
-import { ColorValue, StyleSheet, View } from 'react-native';
-=======
-import { GestureResponderEvent, StyleSheet, View } from 'react-native';
->>>>>>> 9c8dad3a
+import { ColorValue, GestureResponderEvent, StyleSheet, View } from 'react-native';
 import color from 'color';
 import MaterialCommunityIcon from '../MaterialCommunityIcon';
 import TouchableRipple from '../TouchableRipple/TouchableRipple';
