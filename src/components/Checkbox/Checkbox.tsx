import * as React from 'react';
<<<<<<< HEAD
import { ColorValue, Platform } from 'react-native';
=======
import { GestureResponderEvent, Platform } from 'react-native';
>>>>>>> 9c8dad3a
// eslint-disable-next-line @typescript-eslint/no-unused-vars
import CheckboxIOS, { CheckboxIOS as _CheckboxIOS } from './CheckboxIOS';
import CheckboxAndroid, {
  // eslint-disable-next-line @typescript-eslint/no-unused-vars
  CheckboxAndroid as _CheckboxAndroid,
} from './CheckboxAndroid';
import CheckboxItem from './CheckboxItem';
import { withTheme } from '../../core/theming';

type Props = {
  /**
   * Status of checkbox.
   */
  status: 'checked' | 'unchecked' | 'indeterminate';
  /**
   * Whether checkbox is disabled.
   */
  disabled?: boolean;
  /**
   * Function to execute on press.
   */
  onPress?: (event: GestureResponderEvent) => void;
  /**
   * Custom color for unchecked checkbox.
   */
  uncheckedColor?: ColorValue;
  /**
   * Custom color for checkbox.
   */
  color?: ColorValue;
  /**
   * @optional
   */
  theme: ReactNativePaper.Theme;
  /**
   * testID to be used on tests.
   */
  testID?: string;
};

/**
 * Checkboxes allow the selection of multiple options from a set.
 *
 * <div class="screenshots">
 *   <figure>
 *     <img src="screenshots/checkbox-enabled.android.png" />
 *     <figcaption>Android (enabled)</figcaption>
 *   </figure>
 *   <figure>
 *     <img src="screenshots/checkbox-disabled.android.png" />
 *     <figcaption>Android (disabled)</figcaption>
 *   </figure>
 *   <figure>
 *     <img src="screenshots/checkbox-enabled.ios.png" />
 *     <figcaption>iOS (enabled)</figcaption>
 *   </figure>
 *   <figure>
 *     <img src="screenshots/checkbox-disabled.ios.png" />
 *     <figcaption>iOS (disabled)</figcaption>
 *   </figure>
 * </div>
 *
 * ## Usage
 * ```js
 * import * as React from 'react';
 * import { Checkbox } from 'react-native-paper';
 *
 * const MyComponent = () => {
 *   const [checked, setChecked] = React.useState(false);
 *
 *   return (
 *     <Checkbox
 *       status={checked ? 'checked' : 'unchecked'}
 *       onPress={() => {
 *         setChecked(!checked);
 *       }}
 *     />
 *   );
 * };
 *
 * export default MyComponent;
 * ```
 */
const Checkbox = (props: Props) =>
  Platform.OS === 'ios' ? (
    <CheckboxIOS {...props} />
  ) : (
    <CheckboxAndroid {...props} />
  );

// @component ./CheckboxItem.tsx
Checkbox.Item = CheckboxItem;

// @component ./CheckboxAndroid.tsx
Checkbox.Android = CheckboxAndroid;

// @component ./CheckboxIOS.tsx
Checkbox.IOS = CheckboxIOS;

export default withTheme(Checkbox);<|MERGE_RESOLUTION|>--- conflicted
+++ resolved
@@ -1,9 +1,7 @@
 import * as React from 'react';
-<<<<<<< HEAD
-import { ColorValue, Platform } from 'react-native';
-=======
-import { GestureResponderEvent, Platform } from 'react-native';
->>>>>>> 9c8dad3a
+
+import { GestureResponderEvent, ColorValue, Platform } from 'react-native';
+
 // eslint-disable-next-line @typescript-eslint/no-unused-vars
 import CheckboxIOS, { CheckboxIOS as _CheckboxIOS } from './CheckboxIOS';
 import CheckboxAndroid, {
