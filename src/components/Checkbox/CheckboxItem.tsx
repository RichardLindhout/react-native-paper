import * as React from 'react';

import {
<<<<<<< HEAD
  ColorValue,
=======
  GestureResponderEvent,
>>>>>>> 9c8dad3a
  StyleProp,
  StyleSheet,
  TextStyle,
  View,
  ViewStyle,
} from 'react-native';

import CheckBox from './Checkbox';
import CheckboxAndroid from './CheckboxAndroid';
import CheckboxIOS from './CheckboxIOS';
import Text from '../Typography/Text';
import TouchableRipple from '../TouchableRipple/TouchableRipple';
import { withTheme } from '../../core/theming';

type Props = {
  /**
   * Status of checkbox.
   */
  status: 'checked' | 'unchecked' | 'indeterminate';
  /**
   * Whether checkbox is disabled.
   */
  disabled?: boolean;
  /**
   * Label to be displayed on the item.
   */
  label: string;
  /**
   * Function to execute on press.
   */
  onPress?: (event: GestureResponderEvent) => void;
  /**
   * Custom color for unchecked checkbox.
   */
  uncheckedColor?: ColorValue;
  /**
   * Custom color for checkbox.
   */
  color?: ColorValue;
  /**
   * Additional styles for container View.
   */
  style?: StyleProp<ViewStyle>;
  /**
   * Style that is passed to Label element.
   */
  labelStyle?: StyleProp<TextStyle>;
  /**
   * @optional
   */
  theme: ReactNativePaper.Theme;
  /**
   * testID to be used on tests.
   */
  testID?: string;
  /**
   * Whether `<Checkbox.Android />` or `<Checkbox.IOS />` should be used.
   * Left undefined `<Checkbox />` will be used.
   */
  mode?: 'android' | 'ios';
};

/**
 * Checkbox.Item allows you to press the whole row (item) instead of only the Checkbox.
 *
 * ## Usage
 * ```js
 * import * as React from 'react';
 * import { View } from 'react-native';
 * import { Checkbox } from 'react-native-paper';
 *
 * const MyComponent = () => (
 *   <View>
 *     <Checkbox.Item label="Item" status="checked" />
 *   </View>
 * );
 *
 * export default MyComponent;
 *```
 */

const CheckboxItem = ({
  style,
  status,
  label,
  onPress,
  labelStyle,
  theme,
  testID,
  mode,
  ...props
}: Props) => {
  const checkboxProps = { ...props, status, theme };
  let checkbox;

  if (mode === 'android') {
    checkbox = <CheckboxAndroid {...checkboxProps} />;
  } else if (mode === 'ios') {
    checkbox = <CheckboxIOS {...checkboxProps} />;
  } else {
    checkbox = <CheckBox {...checkboxProps} />;
  }

  return (
    <TouchableRipple onPress={onPress} testID={testID}>
      <View style={[styles.container, style]} pointerEvents="none">
        <Text
          selectable={false}
          style={[styles.label, { color: theme.colors.primary }, labelStyle]}
        >
          {label}
        </Text>
        {checkbox}
      </View>
    </TouchableRipple>
  );
};

CheckboxItem.displayName = 'Checkbox.Item';

export default withTheme(CheckboxItem);

// @component-docs ignore-next-line
export { CheckboxItem };

const styles = StyleSheet.create({
  container: {
    flexDirection: 'row',
    alignItems: 'center',
    justifyContent: 'space-between',
    paddingVertical: 8,
    paddingHorizontal: 16,
  },
  label: {
    fontSize: 16,
  },
});<|MERGE_RESOLUTION|>--- conflicted
+++ resolved
@@ -1,11 +1,8 @@
 import * as React from 'react';
 
 import {
-<<<<<<< HEAD
   ColorValue,
-=======
   GestureResponderEvent,
->>>>>>> 9c8dad3a
   StyleProp,
   StyleSheet,
   TextStyle,
