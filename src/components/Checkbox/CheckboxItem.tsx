--- conflicted
+++ resolved
@@ -92,21 +92,6 @@
   testID,
   mode,
   ...props
-<<<<<<< HEAD
-}: Props) => (
-  <TouchableRipple onPress={onPress} testID={testID}>
-    <View style={[styles.container, style]} pointerEvents="none">
-      <Text
-        style={[styles.label, { color: theme.colors.primary }, labelStyle]}
-        selectable={false}
-      >
-        {label}
-      </Text>
-      <CheckBox status={status} theme={theme} {...props} />
-    </View>
-  </TouchableRipple>
-);
-=======
 }: Props) => {
   const checkboxProps = { ...props, status, theme };
   let checkbox;
@@ -123,6 +108,7 @@
     <TouchableRipple onPress={onPress} testID={testID}>
       <View style={[styles.container, style]} pointerEvents="none">
         <Text
+          selectable={false}
           style={[styles.label, { color: theme.colors.primary }, labelStyle]}
         >
           {label}
@@ -132,7 +118,6 @@
     </TouchableRipple>
   );
 };
->>>>>>> a973af02
 
 CheckboxItem.displayName = 'Checkbox.Item';
 
