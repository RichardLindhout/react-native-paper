--- conflicted
+++ resolved
@@ -271,31 +271,6 @@
                 size={customLabelSize || 16}
                 color={customLabelColor || textColor}
               />
-<<<<<<< HEAD
-            ) : null}
-            <Text
-              selectable={false}
-              numberOfLines={1}
-              style={[
-                styles.label,
-                compact && styles.compactLabel,
-                textStyle,
-                font,
-              ]}
-            >
-              {React.Children.map(children, child =>
-                typeof child === 'string' && uppercase
-                  ? child.toUpperCase()
-                  : child
-              )}
-            </Text>
-          </View>
-        </TouchableRipple>
-      </Surface>
-    );
-  }
-}
-=======
             </View>
           ) : null}
           {loading ? (
@@ -306,6 +281,7 @@
             />
           ) : null}
           <Text
+            selectable={false}
             numberOfLines={1}
             style={[
               styles.label,
@@ -323,7 +299,6 @@
     </Surface>
   );
 };
->>>>>>> 151465f8
 
 const styles = StyleSheet.create({
   button: {
