import color from 'color';
import * as React from 'react';
import {
  View,
  ViewStyle,
  StyleSheet,
  StyleProp,
  TextStyle,
  I18nManager,
} from 'react-native';
import TouchableRipple from '../TouchableRipple/TouchableRipple';
import MaterialCommunityIcon from '../MaterialCommunityIcon';
import Text from '../Typography/Text';
import { withTheme } from '../../core/theming';

import { ListAccordionGroupContext } from './ListAccordionGroup';

type Props = {
  /**
   * Title text for the list accordion.
   */
  title: React.ReactNode;
  /**
   * Description text for the list accordion.
   */
  description?: React.ReactNode;
  /**
   * Callback which returns a React element to display on the left side.
   */
  left?: (props: { color: string }) => React.ReactNode;
  /**
   * Whether the accordion is expanded
   * If this prop is provided, the accordion will behave as a "controlled component".
   * You'll need to update this prop when you want to toggle the component or on `onPress`.
   */
  expanded?: boolean;
  /**
   * Function to execute on press.
   */
  onPress?: () => void;
  /**
   * Content of the section.
   */
  children: React.ReactNode;
  /**
   * @optional
   */
  theme: ReactNativePaper.Theme;
  /**
   * Style that is passed to the wrapping TouchableRipple element.
   */
  style?: StyleProp<ViewStyle>;
  /**
   * Style that is passed to Title element.
   */
  titleStyle?: StyleProp<TextStyle>;
  /**
   * Style that is passed to Description element.
   */
  descriptionStyle?: StyleProp<TextStyle>;
  /**
   * Truncate Title text such that the total number of lines does not
   * exceed this number.
   */
  titleNumberOfLines?: number;
  /**
   * Truncate Description text such that the total number of lines does not
   * exceed this number.
   */
  descriptionNumberOfLines?: number;
  /**
   * Id is used for distinguishing specific accordion when using List.AccordionGroup. Property is required when using List.AccordionGroup and has no impact on behavior when using standalone List.Accordion.
   */
  id?: string | number;
  /**
   * TestID used for testing purposes
   */
  testID?: string;
};

/**
 * A component used to display an expandable list item.
 *
 * <div class="screenshots">
 *   <img class="medium" src="screenshots/list-accordion-1.png" />
 *   <img class="medium" src="screenshots/list-accordion-2.png" />
 *   <img class="medium" src="screenshots/list-accordion-3.png" />
 * </div>
 *
 * ## Usage
 * ```js
 * import * as React from 'react';
 * import { List } from 'react-native-paper';
 *
 * const MyComponent = () => {
 *   const [expanded, setExpanded] = React.useState(true);
 *
 *   const handlePress = () => setExpanded(!expanded);
 *
 *   return (
 *     <List.Section title="Accordions">
 *       <List.Accordion
 *         title="Uncontrolled Accordion"
 *         left={props => <List.Icon {...props} icon="folder" />}>
 *         <List.Item title="First item" />
 *         <List.Item title="Second item" />
 *       </List.Accordion>
 *
 *       <List.Accordion
 *         title="Controlled Accordion"
 *         left={props => <List.Icon {...props} icon="folder" />}
 *         expanded={expanded}
 *         onPress={handlePress}>
 *         <List.Item title="First item" />
 *         <List.Item title="Second item" />
 *       </List.Accordion>
 *     </List.Section>
 *   );
 * };
 *
 * export default MyComponent;
 * ```
 */
const ListAccordion = ({
  left,
  title,
  description,
  children,
  theme,
  titleStyle,
  descriptionStyle,
  titleNumberOfLines = 1,
  descriptionNumberOfLines = 2,
  style,
  id,
  testID,
  onPress,
  expanded: expandedProp,
}: Props) => {
  const [expanded, setExpanded] = React.useState<boolean>(
    expandedProp || false
  );

  const handlePressAction = () => {
    onPress?.();

    if (expandedProp === undefined) {
      // Only update state of the `expanded` prop was not passed
      // If it was passed, the component will act as a controlled component
      setExpanded((expanded) => !expanded);
    }
  };

  const titleColor = color(theme.colors.text).alpha(0.87).rgb().string();
  const descriptionColor = color(theme.colors.text).alpha(0.54).rgb().string();

  const expandedInternal = expandedProp !== undefined ? expandedProp : expanded;

  const groupContext = React.useContext(ListAccordionGroupContext);
  if (groupContext !== null && !id) {
    throw new Error(
      'List.Accordion is used inside a List.AccordionGroup without specifying an id prop.'
    );
  }
  const isExpanded = groupContext
    ? groupContext.expandedId === id
    : expandedInternal;
  const handlePress =
    groupContext && id !== undefined
      ? () => groupContext.onAccordionPress(id)
      : handlePressAction;
  return (
    <View>
      <TouchableRipple
        style={[styles.container, style]}
        onPress={handlePress}
        accessibilityTraits="button"
        accessibilityComponentType="button"
        accessibilityRole="button"
        testID={testID}
      >
        <View style={styles.row} pointerEvents="none">
          {left
            ? left({
                color: isExpanded ? theme.colors.primary : descriptionColor,
              })
            : null}
          <View style={[styles.item, styles.content]}>
            <Text
              numberOfLines={titleNumberOfLines}
              style={[
                styles.title,
                {
                  color: isExpanded ? theme.colors.primary : titleColor,
                },
                titleStyle,
              ]}
            >
              {title}
            </Text>
            {description && (
              <Text
<<<<<<< HEAD
                selectable={false}
                numberOfLines={1}
=======
                numberOfLines={descriptionNumberOfLines}
>>>>>>> 151465f8
                style={[
                  styles.description,
                  {
                    color: descriptionColor,
                  },
                  descriptionStyle,
                ]}
              >
                {description}
              </Text>
<<<<<<< HEAD
              {description && (
                <Text
                  selectable={false}
                  numberOfLines={2}
                  style={[
                    styles.description,
                    {
                      color: descriptionColor,
                    },
                    descriptionStyle,
                  ]}
                >
                  {description}
                </Text>
              )}
            </View>
            <View
              style={[styles.item, description ? styles.multiline : undefined]}
            >
              <Icon
                source={expanded ? 'chevron-up' : 'chevron-down'}
                color={titleColor}
                size={24}
              />
            </View>
=======
            )}
>>>>>>> 151465f8
          </View>
          <View
            style={[styles.item, description ? styles.multiline : undefined]}
          >
            <MaterialCommunityIcon
              name={isExpanded ? 'chevron-up' : 'chevron-down'}
              color={titleColor}
              size={24}
              direction={I18nManager.isRTL ? 'rtl' : 'ltr'}
            />
          </View>
        </View>
      </TouchableRipple>
      {isExpanded
        ? React.Children.map(children, (child) => {
            if (
              left &&
              React.isValidElement(child) &&
              !child.props.left &&
              !child.props.right
            ) {
              return React.cloneElement(child, {
                style: [styles.child, child.props.style],
              });
            }

            return child;
          })
        : null}
    </View>
  );
};

ListAccordion.displayName = 'List.Accordion';

const styles = StyleSheet.create({
  container: {
    padding: 8,
  },
  row: {
    flexDirection: 'row',
    alignItems: 'center',
  },
  multiline: {
    height: 40,
    alignItems: 'center',
    justifyContent: 'center',
  },
  title: {
    fontSize: 16,
  },
  description: {
    fontSize: 14,
  },
  item: {
    margin: 8,
  },
  child: {
    paddingLeft: 64,
  },
  content: {
    flex: 1,
    justifyContent: 'center',
  },
});

export default withTheme(ListAccordion);<|MERGE_RESOLUTION|>--- conflicted
+++ resolved
@@ -187,6 +187,7 @@
             : null}
           <View style={[styles.item, styles.content]}>
             <Text
+              selectable={false}
               numberOfLines={titleNumberOfLines}
               style={[
                 styles.title,
@@ -200,12 +201,8 @@
             </Text>
             {description && (
               <Text
-<<<<<<< HEAD
                 selectable={false}
-                numberOfLines={1}
-=======
                 numberOfLines={descriptionNumberOfLines}
->>>>>>> 151465f8
                 style={[
                   styles.description,
                   {
@@ -216,35 +213,7 @@
               >
                 {description}
               </Text>
-<<<<<<< HEAD
-              {description && (
-                <Text
-                  selectable={false}
-                  numberOfLines={2}
-                  style={[
-                    styles.description,
-                    {
-                      color: descriptionColor,
-                    },
-                    descriptionStyle,
-                  ]}
-                >
-                  {description}
-                </Text>
-              )}
-            </View>
-            <View
-              style={[styles.item, description ? styles.multiline : undefined]}
-            >
-              <Icon
-                source={expanded ? 'chevron-up' : 'chevron-down'}
-                color={titleColor}
-                size={24}
-              />
-            </View>
-=======
             )}
->>>>>>> 151465f8
           </View>
           <View
             style={[styles.item, description ? styles.multiline : undefined]}
