--- conflicted
+++ resolved
@@ -152,12 +152,8 @@
       })
     ) : (
       <Text
-<<<<<<< HEAD
         selectable={false}
-        numberOfLines={2}
-=======
         numberOfLines={descriptionNumberOfLines}
->>>>>>> 151465f8
         ellipsizeMode={descriptionEllipsizeMode}
         style={[
           styles.description,
@@ -173,49 +169,6 @@
   const titleColor = color(theme.colors.text).alpha(0.87).rgb().string();
   const descriptionColor = color(theme.colors.text).alpha(0.54).rgb().string();
 
-<<<<<<< HEAD
-    return (
-      <TouchableRipple
-        {...rest}
-        style={[styles.container, style]}
-        onPress={onPress}
-      >
-        <View style={styles.row}>
-          {left
-            ? left({
-                color: descriptionColor,
-                style: description
-                  ? styles.iconMarginLeft
-                  : {
-                      ...styles.iconMarginLeft,
-                      ...styles.marginVerticalNone,
-                    },
-              })
-            : null}
-          <View style={[styles.item, styles.content]} pointerEvents="none">
-            <Text
-              selectable={false}
-              ellipsizeMode={titleEllipsizeMode}
-              numberOfLines={1}
-              style={[styles.title, { color: titleColor }, titleStyle]}
-            >
-              {title}
-            </Text>
-            {description
-              ? this.renderDescription(descriptionColor, description)
-              : null}
-          </View>
-          {right
-            ? right({
-                color: descriptionColor,
-                style: description
-                  ? styles.iconMarginRight
-                  : {
-                      ...styles.iconMarginRight,
-                      ...styles.marginVerticalNone,
-                    },
-              })
-=======
   return (
     <TouchableRipple
       {...rest}
@@ -236,6 +189,7 @@
           : null}
         <View style={[styles.item, styles.content]}>
           <Text
+            selectable={false}
             ellipsizeMode={titleEllipsizeMode}
             numberOfLines={titleNumberOfLines}
             style={[styles.title, { color: titleColor }, titleStyle]}
@@ -244,7 +198,6 @@
           </Text>
           {description
             ? renderDescription(descriptionColor, description)
->>>>>>> 151465f8
             : null}
         </View>
         {right
