--- conflicted
+++ resolved
@@ -2,11 +2,8 @@
 import type { $Omit } from './../../types';
 import AppbarAction from './AppbarAction';
 import AppbarBackIcon from './AppbarBackIcon';
-<<<<<<< HEAD
-import type { ColorValue, StyleProp, ViewStyle } from 'react-native';
-=======
-import type { StyleProp, ViewStyle, GestureResponderEvent } from 'react-native';
->>>>>>> 9c8dad3a
+import type { ColorValue, StyleProp, ViewStyle, GestureResponderEvent } from 'react-native';
+
 
 type Props = $Omit<
   React.ComponentPropsWithoutRef<typeof AppbarAction>,
